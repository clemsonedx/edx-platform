--- conflicted
+++ resolved
@@ -302,11 +302,7 @@
     # split is 2 (would be 3 on course b/c it looks up the wiki_slug in definitions)
     # TODO: LMS-11220: Document why draft find count is [2, 2]
     # TODO: LMS-11220: Document why split find count is [3, 3]
-<<<<<<< HEAD
-    @ddt.data(('draft', [2, 2], 0), ('split', [3, 3], 0))
-=======
     @ddt.data(('draft', [2, 2], 0), ('split', [2, 2], 0))
->>>>>>> 1838d9d4
     @ddt.unpack
     def test_get_item(self, default_ms, max_find, max_send):
         self.initdb(default_ms)
@@ -332,11 +328,7 @@
 
     # compared to get_item for the course, draft asks for both draft and published
     # TODO: LMS-11220: Document why split find count is 3
-<<<<<<< HEAD
-    @ddt.data(('draft', 8, 0), ('split', 3, 0))
-=======
     @ddt.data(('draft', 8, 0), ('split', 2, 0))
->>>>>>> 1838d9d4
     @ddt.unpack
     def test_get_items(self, default_ms, max_find, max_send):
         self.initdb(default_ms)
@@ -362,16 +354,10 @@
             )
 
     # draft: 2 to look in draft and then published and then 5 for updating ancestors.
-<<<<<<< HEAD
-    # split: 1 for the course index, 1 for the course structure before the change, 1 for the structure after the change
-    #  2 sends: insert structure, update index_entry
-    @ddt.data(('draft', 11, 5), ('split', 3, 2))
-=======
     # split: 3 to get the course structure & the course definition (show_calculator is scope content)
     #  before the change. 1 during change to refetch the definition. 3 afterward (b/c it calls get_item to return the "new" object).
     #  2 sends to update index & structure (calculator is a setting field)
     @ddt.data(('draft', 11, 5), ('split', 6, 2))
->>>>>>> 1838d9d4
     @ddt.unpack
     def test_update_item(self, default_ms, max_find, max_send):
         """
@@ -452,14 +438,7 @@
         component = self.store.publish(component.location, self.user_id)
         self.assertFalse(self.store.has_changes(component))
 
-<<<<<<< HEAD
-    # TODO: LMS-11220: Document why split find count is 4
-    # TODO: LMS-11220: Document why draft find count is 8
-    # TODO: LMS-11220: Document why split send count is 3
-    @ddt.data(('draft', 8, 2), ('split', 4, 3))
-=======
     @ddt.data(('draft', 8, 2), ('split', 13, 4))
->>>>>>> 1838d9d4
     @ddt.unpack
     def test_delete_item(self, default_ms, max_find, max_send):
         """
@@ -478,13 +457,7 @@
         with self.assertRaises(ItemNotFoundError):
             self.store.get_item(self.writable_chapter_location)
 
-<<<<<<< HEAD
-    # TODO: LMS-11220: Document why draft find count is 9
-    # TODO: LMS-11220: Document why split send count is 3
-    @ddt.data(('draft', 9, 2), ('split', 4, 3))
-=======
     @ddt.data(('draft', 9, 2), ('split', 13, 4))
->>>>>>> 1838d9d4
     @ddt.unpack
     def test_delete_private_vertical(self, default_ms, max_find, max_send):
         """
@@ -529,13 +502,7 @@
         self.assertFalse(self.store.has_item(leaf_loc))
         self.assertNotIn(vert_loc, course.children)
 
-<<<<<<< HEAD
-    # TODO: LMS-11220: Document why split send count is 2
-    # TODO: LMS-11220: Document why draft find count is 5
-    @ddt.data(('draft', 5, 1), ('split', 2, 2))
-=======
     @ddt.data(('draft', 5, 1), ('split', 5, 2))
->>>>>>> 1838d9d4
     @ddt.unpack
     def test_delete_draft_vertical(self, default_ms, max_find, max_send):
         """
@@ -570,11 +537,7 @@
 
     # TODO: LMS-11220: Document why split find count is 5
     # TODO: LMS-11220: Document why draft find count is 4
-<<<<<<< HEAD
-    @ddt.data(('draft', 4, 0), ('split', 5, 0))
-=======
     @ddt.data(('draft', 4, 0), ('split', 4, 0))
->>>>>>> 1838d9d4
     @ddt.unpack
     def test_get_courses(self, default_ms, max_find, max_send):
         self.initdb(default_ms)
@@ -743,17 +706,10 @@
     #        - load vertical
     #        - load inheritance data
 
-<<<<<<< HEAD
-    # TODO: LMS-11220: Document why draft send count is 6
-    # TODO: LMS-11220: Document why draft find count is 18
-    # TODO: LMS-11220: Document why split find count is 16
-    @ddt.data(('draft', [19, 6], 0), ('split', [2, 2], 0))
-=======
     # TODO: LMS-11220: Document why draft send count is 5
     # TODO: LMS-11220: Document why draft find count is 18
     # TODO: LMS-11220: Document why split find count is 16
     @ddt.data(('draft', [18, 5], 0), ('split', [14, 6], 0))
->>>>>>> 1838d9d4
     @ddt.unpack
     def test_path_to_location(self, default_ms, num_finds, num_sends):
         """
@@ -1075,7 +1031,6 @@
         self.assertEqual(len(self.store.get_courses_for_wiki('edX.simple.2012_Fall')), 0)
         self.assertEqual(len(self.store.get_courses_for_wiki('no_such_wiki')), 0)
 
-<<<<<<< HEAD
     # Mongo reads:
     #    - load vertical
     #    - load vertical children
@@ -1084,10 +1039,7 @@
     # Sends:
     #    - insert structure
     #    - write index entry
-    @ddt.data(('draft', 3, 6), ('split', 3, 2))
-=======
     @ddt.data(('draft', 3, 6), ('split', 7, 2))
->>>>>>> 1838d9d4
     @ddt.unpack
     def test_unpublish(self, default_ms, max_find, max_send):
         """
@@ -1134,11 +1086,7 @@
         item = self.store.create_child(self.user_id, self.writable_chapter_location, 'problem', 'test_compute_publish_state')
         item_location = item.location
         with check_mongo_calls(max_find, max_send):
-<<<<<<< HEAD
             self.assertFalse(self.store.has_published_version(item))
-=======
-            self.assertEquals(self.store.compute_publish_state(item), PublishState.private)
->>>>>>> 1838d9d4
 
         # Private -> Public
         self.store.publish(item_location, self.user_id)
