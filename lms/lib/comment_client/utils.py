--- conflicted
+++ resolved
@@ -26,25 +26,17 @@
     if data_or_params is None:
         data_or_params = {}
     data_or_params['api_key'] = settings.API_KEY
-<<<<<<< HEAD
-    if method in ['post', 'put', 'patch']:
-        response = requests.request(method, url, data=data_or_params, timeout=5)
-    else:
-        response = requests.request(method, url, params=data_or_params,
-                timeout=5)
-=======
     try:
         if method in ['post', 'put', 'patch']:
-            response = requests.request(method, url, data=data_or_params)
+            response = requests.request(method, url, data=data_or_params, timeout=5)
         else:
-            response = requests.request(method, url, params=data_or_params)
+            response = requests.request(method, url, params=data_or_params, timeout=5)
     except Exception as err:
         log.exception("Trying to call {method} on {url} with params {params}".format(
             method=method, url=url, params=data_or_params))
         # Reraise with a single exception type 
         raise CommentClientError(str(err))
 
->>>>>>> 317e2c34
     if 200 < response.status_code < 500:
         raise CommentClientError(response.text)
     elif response.status_code == 500:
